#fdistdump binary
bin_PROGRAMS=fdistdump
fdistdump_SOURCES=src/main.c \
		  src/master.c src/master.h \
		  src/slave.c src/slave.h \
		  src/common.c src/common.h \
		  src/arg_parse.c src/arg_parse.h \
		  src/path_array.c src/path_array.h \
		  src/output.c src/output.h \
<<<<<<< HEAD
		  src/clustering.c src/clustering.h \
		  src/vector.h
=======
		  src/print.c src/print.h
>>>>>>> 1dce6621


#define variables for tests
TESTS=
check_PROGRAMS=
AM_CPPFLAGS=-I./src
BASIC_TESTS=tests/mpi_init.test \
	    tests/create_mpi_struct.test \
	    tests/arguments.test \
	    tests/mem_init.test \
	    tests/mem_setup.test
ADVANCED_TESTS=tests/advanced/create_test_data.test \
	       tests/advanced/list_flows_basic.test \
	       tests/advanced/list_flows_filter.test \
	       tests/advanced/aggreg_simple.test \
	       tests/advanced/aggreg_filter.test \
	       tests/advanced/aggreg_multi.test \
	       tests/advanced/stats_simple.test \
	       tests/advanced/stats_filter.test \
	       tests/advanced/cleanup_test_data.sh

#basic tests and its binaries
if ENABLE_BASIC_TESTS
TESTS+=$(BASIC_TESTS)
check_PROGRAMS+=test_mpi_init \
		test_create_mpi_struct \
		test_arguments \
		test_mem_init \
		test_mem_setup

test_mpi_init_SOURCES=tests/mpi_init.c \
		      tests/test_common.c tests/test_common.h

test_create_mpi_struct_SOURCES=tests/create_mpi_struct.c \
			       tests/test_common.c tests/test_common.h \
			       src/common.c

test_arguments_SOURCES=tests/arguments.c \
		       tests/test_common.c tests/test_common.h \
		       src/common.c \
		       src/arg_parse.c

test_mem_init_SOURCES=tests/mem_init.c \
		      tests/test_common.c tests/test_common.h

test_mem_setup_SOURCES=tests/mem_setup.c \
		       tests/test_common.c tests/test_common.h \
		       src/common.c \
		       src/arg_parse.c
endif #ENABLE_BASIC_TESTS

#advanced tests and its binaries
if ENABLE_ADVANCED_TESTS
TESTS+=$(ADVANCED_TESTS)
check_PROGRAMS+=test_create_test_data

test_create_test_data_SOURCES=tests/advanced/create_test_data.c
endif #ENABLE_ADVANCED_TESTS


#add some files to the distribution package
##manual page
dist_man_MANS=doc/man/fdistdump.1
##README.md, licence
EXTRA_DIST=README.md LICENSE
##test scripts
EXTRA_DIST+=$(BASIC_TESTS) $(ADVANCED_TESTS)
EXTRA_DIST+=tests/advanced/tests_setup.sh tests/advanced/diff_results.sh
##examples
EXTRA_DIST+=examples<|MERGE_RESOLUTION|>--- conflicted
+++ resolved
@@ -7,12 +7,9 @@
 		  src/arg_parse.c src/arg_parse.h \
 		  src/path_array.c src/path_array.h \
 		  src/output.c src/output.h \
-<<<<<<< HEAD
+		  src/print.c src/print.h
 		  src/clustering.c src/clustering.h \
 		  src/vector.h
-=======
-		  src/print.c src/print.h
->>>>>>> 1dce6621
 
 
 #define variables for tests
