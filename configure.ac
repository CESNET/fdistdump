--- conflicted
+++ resolved
@@ -2,11 +2,7 @@
 # process this file with autoconf to produce a configure script
 
 AC_PREREQ([2.68])
-<<<<<<< HEAD
-AC_INIT([fdistdump], [0.2.2], [wrona@cesnet.cz], [],
-=======
 AC_INIT([fdistdump], [0.3.0], [wrona@cesnet.cz], [],
->>>>>>> 48a4c67e
         [https://github.com/CESNET/fdistdump])
 AM_INIT_AUTOMAKE([foreign -Wall -Werror subdir-objects])
 AC_CONFIG_SRCDIR([tests/test_common.h])
