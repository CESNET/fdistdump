/** Various macros and declarations needed in multiple translation units.
 */

/*
 * Copyright (C) 2015 CESNET
 *
 * LICENSE TERMS
 *
 * Redistribution and use in source and binary forms, with or without
 * modification, are permitted provided that the following conditions
 * are met:
 * 1. Redistributions of source code must retain the above copyright
 *    notice, this list of conditions and the following disclaimer.
 * 2. Redistributions in binary form must reproduce the above copyright
 *    notice, this list of conditions and the following disclaimer in
 *    the documentation and/or other materials provided with the
 *    distribution.
 * 3. Neither the name of the Company nor the names of its contributors
 *    may be used to endorse or promote products derived from this
 *    software without specific prior written permission.
 *
 * ALTERNATIVELY, provided that this notice is retained in full, this
 * product may be distributed under the terms of the GNU General Public
 * License (GPL) version 2 or later, in which case the provisions
 * of the GPL apply INSTEAD OF those given above.
 *
 * This software is provided ``as is'', and any express or implied
 * warranties, including, but not limited to, the implied warranties of
 * merchantability and fitness for a particular purpose are disclaimed.
 * In no event shall the company or contributors be liable for any
 * direct, indirect, incidental, special, exemplary, or consequential
 * damages (including, but not limited to, procurement of substitute
 * goods or services; loss of use, data, or profits; or business
 * interruption) however caused and on any theory of liability, whether
 * in contract, strict liability, or tort (including negligence or
 * otherwise) arising in any way out of the use of this software, even
 * if advised of the possibility of such damage.
 *
 */

#pragma once


#include "config.h"

#include <stddef.h> //size_t
#include <time.h> //struct tm
#include <stdbool.h>
#include <inttypes.h> //exact width integer types

#include <libnf.h>


#define ROOT_PROC 0 //MPI root processor number
#define MAX_STR_LEN 1024 //maximum length of a general string
#define XCHG_BUFF_SIZE (1024 * 1024) //1 KiB

//TODO: move to the configuration file and as parameter options
#define FLOW_FILE_ROTATION_INTERVAL 300 //seconds
#define FLOW_FILE_PATH_FORMAT "%Y/%m/%d"
#define FLOW_FILE_NAME_FORMAT "nfcapd.%Y%m%d%H%M"
#define FLOW_FILE_FORMAT (FLOW_FILE_PATH_FORMAT "/" FLOW_FILE_NAME_FORMAT)


/**
 * \defgroup common_enum Common enumerations usable everywhere
 * @{
 */
typedef enum { //error return codes
        E_OK, //no error, continue processing
        E_HELP, //no error, print help/version and exit
        E_EOF, //no error, end of file

        E_MEM, //memory
        E_MPI, //MPI
        E_LNF, //libnf
        E_INTERNAL, //internal
        E_ARG, //command line arguments
        E_PATH, //problem with access to file/directory
        E_IDX, //indexing error
} error_code_t;

typedef enum { //working modes
        MODE_LIST, //list unmodified flow records
        MODE_SORT, //list ordered flow records
        MODE_AGGR, //aggregation and statistic
        MODE_META, //read only metadata
} working_mode_t;

enum { //tags
        TAG_DATA, //message contains data (records)
        TAG_STATS, //message contains statistics
        TAG_PROGRESS, //message containg progress info
};

typedef enum { //progress bar type
        PROGRESS_BAR_UNSET,
        PROGRESS_BAR_NONE,
        PROGRESS_BAR_TOTAL,
        PROGRESS_BAR_PERSLAVE,
        PROGRESS_BAR_JSON,
} progress_bar_type_t;

/*
 * Tri-state type with eficient check for any subset of possible values:
 * (x < 0) : TS_UNSET
 * (!x)    : TS_FALSE
 * (x > 0) : TS_TRUE
 * (x <= 0): TS_UNSET || TS_FALSE
 * (x)     : TS_UNSET || TS_TRUE
 * (x >= 0): TS_FALSE || TS_TRUE
 */
typedef enum {
        TS_UNSET = -1,
        TS_FALSE = 0,
        TS_TRUE  = 1,
} tri_state_t;
/**
 * @}
 */ //common_enum


/**
 * \defgroup common_struct Common structures usable everywhere
 * @{
 */
struct processed_summ {
        uint64_t flows;
        uint64_t pkts;
        uint64_t bytes;
};

struct metadata_summ {
        uint64_t flows;
        uint64_t flows_tcp;
        uint64_t flows_udp;
        uint64_t flows_icmp;
        uint64_t flows_other;

        uint64_t pkts;
        uint64_t pkts_tcp;
        uint64_t pkts_udp;
        uint64_t pkts_icmp;
        uint64_t pkts_other;

        uint64_t bytes;
        uint64_t bytes_tcp;
        uint64_t bytes_udp;
        uint64_t bytes_icmp;
        uint64_t bytes_other;
};


//XXX: reflect changes also in mpi_struct_shared_task_ctx
#define STRUCT_FIELD_INFO_ELEMS 4
struct field_info {
        int id;
        int flags;
        int ipv4_bits;
        int ipv6_bits;
};

//XXX: reflect changes also in mpi_struct_shared_task_ctx
#define STRUCT_SHARED_TASK_CTX_ELEMS 8
struct shared_task_ctx {
        working_mode_t working_mode; //working mode
        struct field_info fields[LNF_FLD_TERM_]; //present LNF fields

        size_t filter_str_len; //filter expression string length
        size_t path_str_len; //path string length

        size_t rec_limit; //record/aggregation limit

        struct tm time_begin; //beginning of the time range
        struct tm time_end; //end of the time range

        bool use_fast_topn; //enables fast top-N algorithm
};
/**
 * @}
 */ //common_struct


/**
 * \defgroup func_like_macros Function-like macros
 * @{
 */
//size of staticly allocated array
#define ARRAY_SIZE(x) (sizeof(x) / sizeof((x)[0]))

//size of structure member
#define MEMBER_SIZE(type, member) (sizeof (((type *)NULL)->member))

//intergral division with round up, aka ceil()
#define INT_DIV_CEIL(a, b) (((a) + ((b) - 1)) / (b))

//unsafe macros - double evaluation of arguments with side effects
#define MAX(a, b) ((a) > (b) ? (a) : (b))
#define MIN(a, b) ((a) < (b) ? (a) : (b))
#define MAX_ASSIGN(a, b) ((a) = (a) > (b) ? (a) : (b))
#define MIN_ASSIGN(a, b) ((a) = (a) < (b) ? (a) : (b))

//safe, but braced-group within expression is GCC extension forbidden by ISO C
#if 0
#define MAX(a, b) \
        ({ \
                 __typeof__(a) _a = (a); \
                 __typeof__(b) _b = (b); \
                 _a > _b ? _a : _b; \
         })
#define MIN(a, b) \
        ({ \
                 __typeof__(a) _a = (a); \
                 __typeof__(b) _b = (b); \
                 _a > _b ? _a : _b; \
         })
#endif

//generic swap, macro-local variable is called the same as the macro to avoid
//shadowing some caller-local variable, or causing a bug if that variable is
//passed in as an argument
#define SWAP(a, b, type) do { type SWAP = a; a = b; b = SWAP; } while (0)
/**
 * @}
 */ //func_like_macros


/** \brief Convert working_mode_t working mode to human-readable string.
 *
 * \return Static string at most MAX_STR_LEN long.
 */
char * working_mode_to_str(working_mode_t working_mode);


/** \brief Construct MPI structure mpi_struct_shared_task_ctx.
 *
 * Global variable MPI_Datatype mpi_struct_shared_task_ctx is constructed as
 * mirror to struct shared_task_ctx. Every change to struct shared_task_ctx must
 * be reflected.
 */
void create_mpi_struct_shared_task_ctx(void);

/** \brief Destruct MPI structure mpi_struct_shared_task_ctx.
 */
void free_mpi_struct_shared_task_ctx(void);


/** \brief Initialize LNF aggregation memory.
 *
 * Initialize aggregation memory and set memory parameters. mem will be
 * allocated, therefore have to be freed by free_aggr_mem().
 *
 * \param[inout] mem Pointer to pointer to LNF memory structure.
 * \param[in] fields LNF fields and theirs parameters.
 * \return E_OK on success, E_LNF on error.
 */
error_code_t init_aggr_mem(lnf_mem_t **mem, const struct field_info *fields);

/** \brief Free LNF aggregation memory.
 *
 * \param[inout] mem Pointer to LNF memory structure.
 */
void free_aggr_mem(lnf_mem_t *mem);


/** \brief Yield the time difference between a and b.
 *
 * Measured in seconds, ignoring leap seconds. Compute intervening leap days
 * correctly even if year is negative. Take care to avoid int overflow in leap
 * day calculations, but it's OK to assume that A and B are close to each other.
 * Copy paste from glibc 2.22.
 *
 * \param[in] a Subtrahend.
 * \param[in] b Minuend.
 * \return Difference in seconds.
 */
int tm_diff(const struct tm a, const struct tm b);

/** \brief Portable version of timegm().
 *
 * The mktime() function modifies the fields of the tm structure, if structure
 * members are outside their valid interval, they will be normalized (so that,
 * for  example,  40  October is changed  into  9 November). We need this. But
 * also tm_isdst is set (regardless of its initial value) to a positive value or
 * to 0, respectively, to indicate whether DST is or is not in effect at the
 * specified time. This is what we don't need. Therefore, time zone is set to
 * UTC before calling mktime() in this function and restore previous time zone
 * afterwards. mktime() will normalize tm structure, nothing more.
 *
 * \param[inout] tm Broken-down time. May be altered (normalized).
 * \return Calendar time representation of tm.
 */
time_t mktime_utc(struct tm *tm);


int field_get_type(int field);
<<<<<<< HEAD
size_t field_get_size(int field);


void * malloc_wr(size_t nmemb, size_t size, bool abort);
void * calloc_wr(size_t nmemb, size_t size, bool abort);
void * realloc_wr(void *ptr, size_t nmemb, size_t size, bool abort);


#endif //COMMON_H
=======
size_t field_get_size(int field);
>>>>>>> a0c5fd89
<|MERGE_RESOLUTION|>--- conflicted
+++ resolved
@@ -294,16 +294,9 @@
 
 
 int field_get_type(int field);
-<<<<<<< HEAD
 size_t field_get_size(int field);
 
 
 void * malloc_wr(size_t nmemb, size_t size, bool abort);
 void * calloc_wr(size_t nmemb, size_t size, bool abort);
-void * realloc_wr(void *ptr, size_t nmemb, size_t size, bool abort);
-
-
-#endif //COMMON_H
-=======
-size_t field_get_size(int field);
->>>>>>> a0c5fd89
+void * realloc_wr(void *ptr, size_t nmemb, size_t size, bool abort);