--- conflicted
+++ resolved
@@ -1,12 +1,4 @@
-<<<<<<< HEAD
-/**
- * \file main.c
- * \brief
- * \author Jan Wrona, <wrona@cesnet.cz>
- * \date 2016
-=======
 /** Program entry point with various initializations and master and slave split.
->>>>>>> a0c5fd89
  */
 
 /*
