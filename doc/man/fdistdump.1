--- conflicted
+++ resolved
@@ -1,10 +1,6 @@
 .\" Man page for fdistdump
 .\" Author: Jan Wrona, <wrona@cesnet.cz>
-<<<<<<< HEAD
-.TH FDISTDUMP 1 "2017-7-27" "0.2.2" "fdistdump manual"
-=======
 .TH FDISTDUMP 1 "2018-1-22" "0.3.0" "fdistdump manual"
->>>>>>> 48a4c67e
 .\" NAME section ---------------------------------------------------------------
 .SH NAME
 fdistdump \- a tool to query IP flow files using single or distributed system
