language: c

compiler:
        - gcc
        - clang

env:
        - MPI=openmpi
        - MPI=mpich

before_install:
        - sudo apt-get update -q
        - ./travis_install_mpi.sh $MPI
        - ./install_dependencies.sh
        - export OMPI_CC="${CC}" #CC set by travis as MPI underlying compiler
        - unset CC #unset CC, otherwise ./configure would not set mpicc as CC

install:
        - autoreconf -i
        - ./configure
        - make

#before_script:

script:
        - make check

#after_success:
<<<<<<< HEAD
#after_failure:
#after_script:

notifications:
        email: false

#coverity scan
env:
  global:
   # The next declaration is the encrypted COVERITY_SCAN_TOKEN, created
   #   via the "travis encrypt" command using the project repo's public key
   - secure: "ZPncDzOLt2e9rb3wCrycqPJHNNtPDjEwJ61dspYbmcLBflHBzoAwTLp3e2UH8p1PufOsf4nNj2SA27Fm47/V0lRZ4TPllwsAzKmWSjVlGWczjpIFT/TMFt6B1rDZ+RLF7J2PQW8t2ZAOJ5wqpHobHijcVtSz4wfiRsGY5Yiavbs0bdGo+CDTl+o8uGqQW5kU66H+C9wBvt2y5WKyp2HnDfojOk7Cp6+Ti5Kcox1AuhwyuQT2iXkmWwKUnTLDuqfHH0kUAnLZMGCAnsg5xnfPKr4/+SZ4QvTnK+Pk8uO6O6Mx3/n3fPyo9i6Gy+Ks7+BGSB173T45CUbWyLd1tu7KSdb2s24lUvK582t4yQ7SJzNnEDg1ENgP9TfjFuLFBEkdlWSVjP4XjrXVujKFzX9hAa2iaquPvFiWvLM6D+a+PVrbuWicRjTpewGFavk0p+Ik+ltFOQMlEcG7P/3iIQZgOF/FQHGYIt3ByOahDUmbyWKQ8DBDc+xPwqlnnDPev/3RIIoAiQPMy/qsJqbCMV8CWmtrMhpSRJdmwtv1n0gpx0DWc7m5Qp/Z1rnmYMmS5Di2oOFm1xfCiLtjX8JLuUlq2rrLrvKiF15CcckpHMmsClv/GztcVNdKCzGx2TcQPDF98SJ0An0bz+Lcao/9OTaBFVtMf2W8edYApAQVzJ82Ex4="

addons:
  coverity_scan:
    project:
      name: "CESNET/fdistdump"
      description: "Build submitted via Travis CI"
    notification_email: wrona@cesnet.cz
    build_command_prepend: "./configure; make clean"
    build_command:   "make -j 4"
    branch_pattern: coverity_scan
=======
after_failure:
        - ./print_logs.sh

#after_script:

notifications:
        email: false
>>>>>>> 7d786ad9
<|MERGE_RESOLUTION|>--- conflicted
+++ resolved
@@ -26,8 +26,9 @@
         - make check
 
 #after_success:
-<<<<<<< HEAD
-#after_failure:
+after_failure:
+        - ./print_logs.sh
+
 #after_script:
 
 notifications:
@@ -48,13 +49,4 @@
     notification_email: wrona@cesnet.cz
     build_command_prepend: "./configure; make clean"
     build_command:   "make -j 4"
-    branch_pattern: coverity_scan
-=======
-after_failure:
-        - ./print_logs.sh
-
-#after_script:
-
-notifications:
-        email: false
->>>>>>> 7d786ad9
+    branch_pattern: coverity_scan